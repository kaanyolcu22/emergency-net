--- conflicted
+++ resolved
@@ -5,13 +5,9 @@
     "jsonwebtoken": "^8.5.1",
     "koa": "^2.13.4",
     "koa-body": "^6.0.1",
-<<<<<<< HEAD
     "koa-jwt": "^4.0.3",
     "koa-static": "^5.0.0",
-    "node-arp": "^1.0.6"
-=======
-    "koa-static": "^5.0.0",
+    "node-arp": "^1.0.6",
     "sqlite3": "^5.1.2"
->>>>>>> be349959
   }
 }