--- conflicted
+++ resolved
@@ -116,11 +116,7 @@
   return missingMessages;
 }*/
 
-<<<<<<< HEAD
-export function findMissingMessages(receivedMessages) {
-=======
 export async function findMissingMessages(receivedMessages) {
->>>>>>> 6572c0cc
   const missingMessages = [];
 
   await receivedMessages.forEach(async (message) => {
